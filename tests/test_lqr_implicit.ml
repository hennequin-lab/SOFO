--- conflicted
+++ resolved
@@ -201,12 +201,8 @@
   x_error
 
 (* test whether the tangents agree *)
-<<<<<<< HEAD
 
 let test_same_tangents () =
-=======
-let test_LQR () =
->>>>>>> 686fcbb0
   let common_params =
     Lqr.Params.
       { x0 = Some x0
